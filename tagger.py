--- conflicted
+++ resolved
@@ -95,29 +95,6 @@
         personal_cat=0,
     )
 
-<<<<<<< HEAD
-    orders = amazon.Order.parse_from_csv(args.orders_csv)
-    items = amazon.Item.parse_from_csv(args.items_csv)
-
-    # Remove items from cancelled orders.
-    items = [i for i in items if not i.is_cancelled()]
-    # Remove items that haven't shipped yet (also aren't charged).
-    items = [i for i in items if i.order_status == 'Shipped']
-    # Remove items with zero quantity (it happens!)
-    items = [i for i in items if i.quantity > 0]
-    # Make more Items such that every item is quantity 1.
-    items = [si for i in items for si in i.split_by_quantity()]
-
-    logger.info('Matching Amazon Items with Orders')
-    amazon.associate_items_with_orders(orders, items)
-
-    refunds = [] if not args.refunds_csv else amazon.Refund.parse_from_csv(args.refunds_csv)
-
-    log_amazon_stats(items, orders, refunds)
-
-    # Only match orders that have items.
-    orders = [o for o in orders if o.items]
-=======
     orders = amazon.Order.parse_from_csv(
         args.orders_csv, ProgressCounter('Parsing Orders - '))
     items = amazon.Item.parse_from_csv(
@@ -125,7 +102,6 @@
     refunds = ([] if not args.refunds_csv
                else amazon.Refund.parse_from_csv(
                    args.refunds_csv, ProgressCounter('Parsing Refunds - ')))
->>>>>>> aa61b30b
 
     mint_client = None
 
@@ -497,10 +473,6 @@
         mark_best_as_matched(t, amount_to_orders[t.amount], progress)
 
 
-<<<<<<< HEAD
-
-=======
->>>>>>> aa61b30b
 def get_mint_client(args):
     email = args.mint_email
     password = args.mint_password
