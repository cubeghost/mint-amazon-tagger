#!/usr/bin/env python3

# This script takes Amazon "Order History Reports" and annotates your Mint
# transactions based on actual items in each purchase. It can handle orders
# that are split into multiple shipments/charges, and can even itemized each
# transaction for maximal control over categorization.

# First, you must generate and download your order history reports from:
# https://www.amazon.com/gp/b2b/reports

import argparse
import atexit
from collections import defaultdict, Counter
import copy
import csv
import datetime
<<<<<<< HEAD
from dotenv import load_dotenv, find_dotenv
=======
import itertools
>>>>>>> 6f4469b7
import logging
import os
import pickle
from pprint import pprint
import string
import time

import getpass
import keyring
# Temporary until mintapi is fixed upstream.
from mintapifuture.mintapi.api import Mint, MINT_ROOT_URL
import readchar

import category

load_dotenv(find_dotenv())

logger = logging.getLogger(__name__)
logger.addHandler(logging.StreamHandler())
logger.setLevel(logging.INFO)

AMAZON_CURRENCY_FIELD_NAMES = set([
    'Item Subtotal',
    'Item Subtotal Tax',
    'Item Total',
    'List Price Per Unit',
    'Purchase Price Per Unit',
    'Refund Amount',
    'Refund Tax Amount',
    'Shipping Charge',
    'Subtotal',
    'Tax Charged',
    'Tax Before Promotions',
    'Total Charged',
    'Total Promotions',
])

AMAZON_DATE_FIELD_NAMES = set([
    'Order Date',
    'Refund Date',
    'Shipment Date',
])

# 50 Micro dollars we'll consider equal (this allows for some
# division/multiplication rounding wiggle room).
MICRO_USD_EPS = 50
CENT_MICRO_USD = 10000

DOLLAR_EPS = 0.0001

DEFAULT_MERCHANT_PREFIX = 'Amazon.com: '
DEFAULT_MERCHANT_REFUND_PREFIX = 'Amazon.com refund: '

KEYRING_SERVICE_NAME = 'mintapi'

UPDATE_TRANS_ENDPOINT = '/updateTransaction.xevent'


def pythonify_amazon_dict(dicts):
    if not dicts:
        return dicts
    # Assumes uniform dicts (invariant based on csv library):
    keys = set(dicts[0].keys())
    currency_keys = keys & AMAZON_CURRENCY_FIELD_NAMES
    date_keys = keys & AMAZON_DATE_FIELD_NAMES
    for d in dicts:
        # Convert to microdollar ints
        for ck in currency_keys:
            d[ck] = parse_usd_as_micro_usd(d[ck])
        # Convert to datetime.date
        for dk in date_keys:
            d[dk] = parse_amazon_date(d[dk])
        if 'Quantity' in keys:
            d['Quantity'] = int(d['Quantity'])
    return dicts


def pythonify_mint_dict(dicts):
    for d in dicts:
        # Parse out the date fields into datetime.date objects.
        d['date'] = parse_mint_date(d['date'])
        d['odate'] = parse_mint_date(d['odate'])

        # Parse the amount into micro usd.
        amount = parse_usd_as_micro_usd(d['amount'])
        # Adjust credit transactions such that:
        # - debits are positive
        # - credits are negative
        if not d['isDebit']:
            amount *= -1
        d['amount'] = amount

    return dicts


def parse_amazon_date(date_str):
    if not date_str:
        return None
    try:
        return datetime.datetime.strptime(date_str, '%m/%d/%Y').date()
    except ValueError:
        return datetime.datetime.strptime(date_str, '%m/%d/%y').date()


def parse_mint_date(dateraw):
    cy = datetime.datetime.isocalendar(datetime.date.today())[0]
    try:
        newdate = datetime.datetime.strptime(dateraw + str(cy), '%b %d%Y')
    except:
        newdate = datetime.datetime.strptime(dateraw, '%m/%d/%y')
    return newdate.date()


def round_usd(curr):
    return round(curr + DOLLAR_EPS, 2)


def round_micro_usd_to_cent(micro_usd):
    return int(round_usd(micro_usd_to_usd_float(micro_usd)) * 1000000)


def micro_usd_to_usd_float(micro_usd):
    return round_usd(micro_usd / 1000000.0)


def micro_usd_to_usd_string(micro_usd):
    return '{}${:.2f}'.format(
        '' if micro_usd > 0 else '-',
        micro_usd_to_usd_float(abs(micro_usd)))


def parse_usd_as_micro_usd(amount):
    return int(round_usd(parse_usd_as_float(amount)) * 1000000)


def parse_usd_as_float(amount):
    if not amount:
        return 0.0
    # Remove any formatting/grouping commas.
    amount = amount.replace(',', '')
    if '$' == amount[0]:
        amount = amount[1:]
    try:
        return float(amount)
    except ValueError:
        return 0.0


def adjust_amazon_item_quantity(item, new_quantity):
    original_quantity = item['Quantity']

    assert new_quantity > 0
    assert new_quantity <= original_quantity
    assert (item['Purchase Price Per Unit'] * original_quantity ==
            item['Item Subtotal'])

    item['Item Subtotal'] = item['Purchase Price Per Unit'] * new_quantity
    item['Item Subtotal Tax'] = (
        item['Item Subtotal Tax'] / original_quantity) * new_quantity
    item['Item Total'] = item['Item Subtotal'] + item['Item Subtotal Tax']
    item['Quantity'] = new_quantity

    # Tag the item as being modified.
    item['ORIGINAL_QUANTITY_IN_ORDER'] = original_quantity


printable = set(string.printable)


def get_item_title(item, target_length):
    # Also works for a Refund record.
    qty = item['Quantity']
    base_str = None
    if qty > 1:
        base_str = str(qty) + 'x'
    # Remove non-ASCII characters from the title.
    clean_title = ''.join(filter(lambda x: x in printable, item['Title']))
    return truncate_title(clean_title, target_length, base_str)


def truncate_title(title, target_length, base_str=None):
    words = []
    if base_str:
        words.extend([w for w in base_str.split(' ') if w])
        target_length -= len(base_str)
    for word in title.split(' '):
        if len(word) / 2 < target_length:
            words.append(word)
            target_length -= len(word) + 1
        else:
            break
    truncated = ' '.join(words)
    # Remove any trailing symbol-y crap.
    while truncated and truncated[-1] in ',.-()[]{}\/|~!@#$%^&*_+=`\'" ':
        truncated = truncated[:-1]
    return truncated


def get_notes_header(order):
    return ('Amazon order id: {}\n'
            'Order date: {}\n'
            'Ship date: {}\n'
            'Tracking: {}').format(
        order['Order ID'],
        order['Order Date'],
        order['Shipment Date'],
        order['Carrier Name & Tracking Number'])


def get_refund_notes_header(refund):
    return ('Amazon refund for order id: {}\n'
            'Order date: {}\n'
            'Refund date: {}\n'
            'Refund reason: {}').format(
        refund['Order ID'],
        refund['Order Date'],
        refund['Refund Date'],
        refund['Refund Reason'])


def sum_amounts(trans):
    return sum([t['amount'] for t in trans])


def log_amazon_stats(items, orders, refunds):
    logger.info('\nAmazon Stats:')
    first_order_date = min([o['Order Date'] for o in orders])
    last_order_date = max([o['Order Date'] for o in orders])
    logger.info('\n{} orders & {} items dating from {} to {}'.format(
        len(orders), len(items), first_order_date, last_order_date))

    per_item_totals = [i['Item Total'] for i in items]
    per_order_totals = [o['Total Charged'] for o in orders]

    logger.info('{} total spend'.format(
        micro_usd_to_usd_string(sum(per_order_totals))))

    logger.info('{} avg order charged (max: {})'.format(
        micro_usd_to_usd_string(sum(per_order_totals) / len(orders)),
        micro_usd_to_usd_string(max(per_order_totals))))
    logger.info('{} avg item price (max: {})'.format(
        micro_usd_to_usd_string(sum(per_item_totals) / len(items)),
        micro_usd_to_usd_string(max(per_item_totals))))

    if refunds:
        first_refund_date = min(
            [r['Refund Date'] for r in refunds if r['Refund Date']])
        last_refund_date = max(
            [r['Refund Date'] for r in refunds if r['Refund Date']])
        logger.info('\n{} refunds dating from {} to {}'.format(
            len(refunds), first_refund_date, last_refund_date))

        per_refund_totals = [r['Total Refund Amount'] for r in refunds]

        logger.info('{} total refunded'.format(
            micro_usd_to_usd_string(sum(per_refund_totals))))


def log_processing_stats(stats, prefix):
    logger.info(
        '\nTransactions w/ "Amazon" in description: {}\n'
        '\n'
        'Transactions ignored: is pending: {}\n'
        'Transactions ignored: item quantity mismatch: {}\n'
        '\n'
        'Transactions w/ matching order information: {} (unmatched orders: {})\n'
        'Transactions w/ matching refund information: {} (unmatched refunds: {})\n'
        '\n'
        'Orders skipped: not shipped: {}\n'
        'Orders skipped: gift card used: {}\n'
        '\n'       
        'Order fix-up: itemization quantity tinkering: {}\n'
        'Order fix-up: incorrect tax itemization: {}\n'
        'Order fix-up: has a misc charges (e.g. gift wrap): {}\n'
        '\n'
        'Transactions w/ proposed tags/itemized: {}\n'
        '\n'
        'Transactions ignored; already tagged & up to date: {}\n'
        'Transactions ignored; already has prefix "{}" or "{}": {}\n'
        '\n'
        'Transactions to be updated: {}'.format(
            stats['amazon_in_desc'],
            stats['pending'],
            stats['orders_need_combinatoric_adjustment'],
            stats['order_match'],
            stats['order_unmatch'],
            stats['refund_match'],
            stats['refund_unmatch'],
            stats['skipped_orders_unshipped'],
            stats['skipped_orders_gift_card'],
            stats['quantity_adjust'],
            stats['items_tax_adjust'],
            stats['misc_charge'],
            stats['tagged'],
            stats['no_change'],
            prefix(True),
            prefix(False),
            stats['already_has_prefix'],
            stats['to_be_updated']))


class MintTransWrapper(object):
    """A wrapper for Mint tranactions, primarily for change detection."""
    def __init__(self, d):
        self.d = d

    def get_tuple(self):
        # TODO: Add the 'note' field once itemized transactions include notes.
        return (
            self.d['merchant'],
            micro_usd_to_usd_string(self.d['amount']),  # str avoids float cmp
            self.d['category'])

    def __repr__(self):
        return repr(self.get_tuple())

    def __hash__(self):
        return hash(self.get_tuple())

    def __eq__(self, other):
        return self.get_tuple() == other.get_tuple()

    def __ne__(self, other):
        return not(self == other)


def tag_as_order(
        t, matched_orders, tracking_to_items, order_id_to_items, stats):
    # Only consider it a match if the posted date (transaction date) is
    # within 3 days of the ship date of the order.
    closest_match = None
    closest_match_num_days = 365  # Large number
    for orders in matched_orders:
        an_order = next(o for o in orders if o['Shipment Date'])
        num_days = (t['odate'] - an_order['Shipment Date']).days
        # TODO: consider orders even if it has a matched_transaction if this
        # transaction is closer.
        already_matched = any(['MATCHED_TRANSACTION' in o for o in orders])
        if (abs(num_days) < 4 and
                abs(num_days) < closest_match_num_days and
                not already_matched):
            closest_match = orders
            closest_match_num_days = abs(num_days)

    if not closest_match:
        logger.debug(
            'Cannot find viable order matching transaction {0}'.format(t))
        return None
    stats['order_match'] += 1

    logger.debug(
        'Found a match: {0} for transaction: {1}'.format(
            closest_match, t))
    orders = closest_match
    # Prevent future transactions matching up against this order.
    new_trans = []
    t['MATCHED_ORDER_ID'] = orders[0]['Order ID']
    for o in orders:
        o['MATCHED_TRANSACTION'] = t
        o['MATCH_TYPE'] = 'Multi' if len(orders) > 1 else 'Single'
        new_trans.extend(
            tag_order(t, o, tracking_to_items, order_id_to_items, stats) or [])
        
    if sum_amounts([t]) - sum_amounts(new_trans) >= MICRO_USD_EPS:
        # Had an issue with one of the orders! Unmark the transaction & orders.
        stats['item_mismatch'] += 1
        for o in orders:
            del o['MATCHED_TRANSACTION']
            del o['MATCH_TYPE']
        del t['MATCHED_ORDER_ID']
        return []

    return new_trans


def tag_order(t, order, tracking_to_items, order_id_to_items, stats):
    # Use the shipping no. (and also verify the order number) to cross
    # reference/find all the items in that shipment.
    # Order number cannot be used alone, as multiple shipments (and thus
    # charges) can be associated with the same order #.
    tracking = order['Carrier Name & Tracking Number']
    order_id = order['Order ID']
    items = []
    if not tracking or tracking not in tracking_to_items:
        # This happens either:
        #   a) When an order contains a quantity of one item greater than 1,
        #      and the items get split between multiple shipments. As such,
        #      only 1 tracking number is in the map correctly. For the
        #      other shipment (and thus charge), the item must be
        #      re-associated.
        #   b) No tracking number is required. This is almost always a
        #      digital good/download.
        if order_id not in order_id_to_items:
            return None
        items = order_id_to_items[order_id]
        if not items:
            return None

        item = None
        for i in items:
            if i['Purchase Price Per Unit'] == order['Subtotal']:
                item = copy.deepcopy(i)
                adjust_amazon_item_quantity(item, 1)
                diff = order['Total Charged'] - item['Item Total']
                if diff and abs(diff) < 10000:
                    item['Item Total'] += diff
                    item['Item Subtotal Tax'] += diff
                stats['quantity_adjust'] += 1
                break

        if not item:
            stats['orders_need_combinatoric_adjustment'] += 1
            return None

        items = [item]
    else:
        # Be sure to filter out other orders, as items from multiple orders
        # can indeed be packed/shipped together (but charged
        # independently).
        items = [i
                 for i in tracking_to_items[tracking]
                 if i['Order ID'] == order_id]

    if not items:
        return None

    for i in items:
        assert i['Order ID'] == order_id

    # More expensive items are always more interesting when it comes to
    # budgeting, so show those first (for both itemized and concatted).
    items = sorted(items, key=lambda item: item['Item Total'], reverse=True)

    new_transactions = []

    # Do a quick check to ensure all the item sub-totals add up to the
    # order sub-total.
    items_sum = sum([i['Item Subtotal'] for i in items])
    order_total = order['Subtotal']
    if abs(items_sum - order_total) > DOLLAR_EPS:
        # Uh oh, the sub-totals weren't equal. Try to fix, skip is not
        # possible.
        if len(items) == 1:
            # If there's only one item, typically the quantity in this
            # charge/shipment was less than the total quantity
            # ordered.  Copy this item as this case is highly like
            # that the item spans multiple shipments. Having the
            # original item w/ the original quantity is quite useful
            # for the other half of the order.
            found_quantity = False
            items[0] = item = copy.deepcopy(items[0])
            quantity = item['Quantity']
            per_unit = item['Purchase Price Per Unit']
            for i in range(quantity):
                if per_unit * i == order['Subtotal']:
                    found_quantity = True
                    adjust_amazon_item_quantity(item, i)
                    diff = order['Total Charged'] - item['Item Total']
                    if diff and abs(diff) < 10000:
                        item['Item Total'] += diff
                        item['Item Subtotal Tax'] += diff
                    break
            if not found_quantity:
                # Unable to adjust this order. Drop it.
                return None
        else:
            # TODO: Find the combination of items that add up to the
            # sub-total amount.
            stats['orders_need_combinatoric_adjustment'] += 1
            return None

    # Itemize line-items:
    for i in items:
        item = copy.deepcopy(t)
        item['merchant'] = get_item_title(i, 88)
        item['category'] = category.AMAZON_TO_MINT_CATEGORY.get(
            i['Category'], category.DEFAULT_MINT_CATEGORY)
        item['amount'] = i['Item Total']
        item['isDebit'] = True
        item['note'] = get_notes_header(order)

        new_transactions.append(item)

    # Itemize the shipping cost, if any.
    ship = None
    if order['Shipping Charge']:
        ship = copy.deepcopy(t)

        # Shipping has tax. Include this in the shipping line item, as this
        # is how the order items are done. Unfortunately, this isn't broken
        # out anywhere, so compute it.
        ship_tax = order['Tax Charged'] - sum(
            [i['Item Subtotal Tax'] for i in items])

        ship['merchant'] = 'Shipping'
        ship['category'] = 'Shipping'
        ship['amount'] = order['Shipping Charge'] + ship_tax
        ship['isDebit'] = True
        ship['note'] = get_notes_header(order)

        new_transactions.append(ship)

    # All promotion(s) as one line-item.
    promo = None
    if order['Total Promotions']:
        promo = copy.deepcopy(t)
        promo['merchant'] = 'Promotion(s)'
        promo['category'] = category.DEFAULT_MINT_CATEGORY
        promo['amount'] = -order['Total Promotions']
        promo['isDebit'] = False
        promo['note'] = get_notes_header(order)

        new_transactions.append(promo)

    # If there was a promo that matches the shipping cost, it's nearly
    # certainly a Free One-day/same-day/etc promo. In this case, categorize
    # the promo instead as 'Shipping', which will cancel out in Mint
    # trends.

    # Also, check if tax was computed before or after the promotion was
    # applied. If the latter, attribute the difference to the
    # promotion. This only applies if the promotion is not free shipping.
    #
    # TODO: Clean this up. Turns out Amazon doesn't correctly set
    # 'Tax Before Promotions' now adays. Not sure why?!
    tax_diff = order['Tax Before Promotions'] - order['Tax Charged']
    if promo and ship and abs(promo['amount']) == ship['amount']:
        promo['category'] = 'Shipping'
    elif promo and tax_diff:
        promo['amount'] = promo['amount'] - tax_diff

    # Check that the total of the itemized transactions equals that of the
    # original (this now includes things like: tax, promotions, and
    # shipping).
    itemized_sum = sum_amounts(new_transactions)
    itemized_diff = order['Total Charged'] - itemized_sum
    if abs(itemized_diff) > MICRO_USD_EPS:
        itemized_tax = sum([i['Item Subtotal Tax'] for i in items])
        tax_diff = order['Tax Before Promotions'] - itemized_tax
        if itemized_diff - tax_diff < MICRO_USD_EPS:
            # Well, that's funny. The per-item tax was not computed
            # correctly; the tax miscalculation matches the itemized
            # difference. Sometimes AMZN is bad at math (lol). To keep the
            # line items adding up correctly, add a new tax miscalculation
            # adjustment, as it's nearly impossibly to find the correct
            # item to adjust (unless there's only one).
            stats['items_tax_adjust'] += 1

            # Not the optimal algorithm... but works.
            # Rounding forces the extremes to be corrected, but when
            # roughly equal, will take from the more expensive items (as
            # those are ordered first).
            tax_rate_per_item = [
                round(i['Item Subtotal Tax'] * 100.0 / i['Item Subtotal'], 1)
                for i in items]
            while abs(tax_diff) > MICRO_USD_EPS:
                if tax_diff > 0:
                    min_idx = None
                    min_rate = None
                    for (idx, rate) in enumerate(tax_rate_per_item):
                        if rate != 0 and (not min_rate or rate < min_rate):
                            min_idx = idx
                            min_rate = rate
                    items[min_idx]['Item Subtotal Tax'] += CENT_MICRO_USD
                    items[min_idx]['Item Total'] += CENT_MICRO_USD
                    new_transactions[min_idx]['amount'] += CENT_MICRO_USD
                    tax_diff -= CENT_MICRO_USD
                    tax_rate_per_item[min_idx] = round(
                        items[min_idx]['Item Subtotal Tax'] * 100.0 /
                        items[min_idx]['Item Subtotal'], 1)
                else:
                    # Find the highest taxed item (by rate) and
                    # discount it a penny.
                    (max_idx, _) = max(
                        enumerate(tax_rate_per_item), key=lambda x: x[1])
                    items[max_idx]['Item Subtotal Tax'] -= CENT_MICRO_USD
                    items[max_idx]['Item Total'] -= CENT_MICRO_USD
                    new_transactions[max_idx]['amount'] -= CENT_MICRO_USD
                    tax_diff += CENT_MICRO_USD
                    tax_rate_per_item[max_idx] = round(
                        items[max_idx]['Item Subtotal Tax'] * 100.0 /
                        items[max_idx]['Item Subtotal'], 1)
        else:
            # The only examples seen at this point are due to gift wrap
            # fees. There must be other corner cases, so let's itemize with a
            # vague line item.
            stats['misc_charge'] += 1

            adjustment = copy.deepcopy(t)
            adjustment['merchant'] = 'Misc Charge (Gift wrap, etc)'
            adjustment['category'] = category.DEFAULT_MINT_CATEGORY
            adjustment['amount'] = itemized_diff
            adjustment['isDebit'] = True
            adjustment['note'] = get_notes_header(order)

            new_transactions.append(adjustment)

    return new_transactions


def tag_as_refund(t, refunds, stats):
    # Only consider it a match if the posted date (transaction date) is
    # within 3 days of the date of the refund.
    closest_match = None
    closest_match_num_days = 365  # Large number

    for r in refunds:
        a_refund = next(d for d in r if d['Refund Date'])
        if not a_refund:
            continue
        num_days = (t['odate'] - a_refund['Refund Date']).days
        # TODO: consider r even if it has a matched_transaction if this
        # transaction is closer.
        if (abs(num_days) < 4 and
                abs(num_days) < closest_match_num_days and
                not any(['MATCHED_TRANSACTION' in rf for rf in r])):
            closest_match = r
            closest_match_num_days = abs(num_days)

    if not closest_match:
        logger.debug(
            'Cannot find viable refund(s) matching transaction {0}'.format(t))
        return None
    stats['refund_match'] += 1

    logger.debug(
        'Found a match: {0} for transaction: {1}'.format(
            closest_match, t))
    refunds = closest_match
    # Prevent future transactions matching up against these refund(s).
    t['MATCHED_ORDER_ID'] = refunds[0]['Order ID']
    for r in refunds:
        r['MATCHED_TRANSACTION'] = t
        r['MATCH_TYPE'] = 'Multi' if len(refunds) > 1 else 'Single'

    # Group items by and use Quantity
    refunds = collapse_items_into_quantity(refunds)

    new_transactions = []

    for r in refunds:
        item = copy.deepcopy(t)
        item['merchant'] = get_item_title(r, 88)
        item['category'] = category.AMAZON_TO_MINT_CATEGORY.get(
            r['Category'], category.DEFAULT_MINT_RETURN_CATEGORY)
        item['amount'] = -r['Total Refund Amount']
        item['isDebit'] = False
        item['note'] = get_refund_notes_header(r)
        # Used in the itemize logic downstream.
        item['IS_REFUND'] = True

        new_transactions.append(item)

    return new_transactions


def collapse_items_into_quantity(items):
    if len(items) <= 1:
        return items
    items_by_name = defaultdict(list)
    for i in items:
        key = '{}-{}-{}-{}-{}-{}'.format(
            i['Refund Date'],
            i['Refund Reason'],
            i['Title'],
            i['Total Refund Amount'],
            i['ASIN/ISBN'],
            i['Quantity'])
        items_by_name[key].append(i)
    results = []
    for same_items in items_by_name.values():
        qty = len(same_items)
        if qty == 1:
            results.extend(same_items)
            continue
        new_item = copy.deepcopy(same_items[0])
        new_item['Quantity'] = qty
        new_item['Total Refund Amount'] *= qty
        new_item['Refund Amount'] *= qty
        new_item['Refund Tax Amount'] *= qty
        results.append(new_item)
    return results


def unsplit_transactions(trans, stats):
    # Reconsistitute Mint splits/itemizations into the parent transaction.
    parent_id_to_trans = defaultdict(list)
    result = []
    for t in trans:
        if t['isChild']:
            parent_id_to_trans[t['pid']].append(t)
        else:
            result.append(t)

    for p_id, children in parent_id_to_trans.items():
        parent = copy.deepcopy(children[0])

        parent['id'] = p_id
        parent['isChild'] = False
        del parent['pid']
        parent['amount'] = round_micro_usd_to_cent(sum_amounts(children))
        parent['isDebit'] = parent['amount'] > 0
        parent['CHILDREN'] = children

        result.append(parent)

    return result


def tag_transactions(
        items, orders, refunds, trans, itemize, prefix, stats):
    """Matches up Mint transactions with Amazon orders and itemizes the orders.

    Args:
        - items: list of dict objects. The user's Amazon items report. Each
          row is an item from an order. Items have quantities. More
          interestingly, if an order (see note below) is fulfilled in multiple
          shipments and an item with a quantity greater than 1 is split into
          multiple shipments, there is still only one item object corresponding
          to it. In this case, the tracking matches only 1 of the shipments.
        - orders: list of dict objects. The user's Amazon orders
          report. Each row is an order, or X rows per order when split into X
          shipments (due to partial fulfillment or special shipping
          requirements).
        - refunds: list of dict objects. The user's Amazon refunds report. Each
          row is a refund.
        - trans: list of dicts. The user's Mint transactions.
        - itemize: bool. True will split a Mint transaction into per-item
          breakouts, and attempting to guess the appropriate category based on
          the Amazon item's category.
        - prefix: callable. Returns the prefix string to use for a debit or
          credit. Takes one arg: boolean: isDebit.
        - stats: Counter. Used for accumulating processing stats throughout the
          tool.

    Returns:
        A list of 2-tuples: [(existing trans, list[tagged trans, ..]), ...]
        Entries are only in the output if they have been successfully matched
        and validated with an Amazon order and properly itemized (or
        summarized).
    """
    # Skip orders if they haven't shipped yet (almost certainly not charged yet).
    num_orders = len(orders)
    orders = [o for o in orders if o['Shipment Date']]
    stats['skipped_orders_unshipped'] = num_orders - len(orders)

    # A multi-map from charged amount to a list of orders.
    amount_to_orders = defaultdict(list)
    for o in orders:
        charged = o['Total Charged']
        amount_to_orders[charged].append([o])

    # Sometimes orders get merged together and charged as one. This especially
    # happens for marketplace transacitons. Group orders by id, then find all
    # possible combinations and insert those as candidates to match against
    # transactions. It is exponential, so fingers crossed there are no mega
    # orders.
    orders_by_id = defaultdict(list)
    num_combo_branches = 0
    for o in orders:
        orders_by_id[o['Order ID']].append(o)
    for orders_same_id in orders_by_id.values():
        combos = []
        for r in range(2, len(orders_same_id) + 1):
            combos.extend(itertools.combinations(orders_same_id, r))
        for c in combos:
            orders_total = sum([o['Total Charged'] for o in c])
            amount_to_orders[orders_total].append(c)
            num_combo_branches += 1

    # A multi-map from tracking id to items.
    # Note: on lookup, be sure to restrict results to just one order id, as
    # Amazon does merge orders into the same box.
    tracking_to_items = defaultdict(list)
    for i in items:
        tracking = i['Carrier Name & Tracking Number']
        tracking_to_items[tracking].append(i)

    # A multi-map from order id to items.
    order_id_to_items = defaultdict(list)
    for i in items:
        id = i['Order ID']
        order_id_to_items[id].append(i)

    # A multi-map from refunded amount to a list of refunds.
    # This will get weird, as AMZN likes to break out refunds on a per item
    # basis (you send back 3 of item X, you'll see 3 rows of items X w/
    # quantity 1).
    amount_to_refunds = defaultdict(list)
    for r in refunds:
        amount = r['Total Refund Amount']
        amount_to_refunds[amount].append([r])

    # Collapse all returns from the same order into one:
    refund_order_id_to_refunds = defaultdict(list)
    for r in refunds:
        refund_order_id_to_refunds[r['Order ID']].append(r)
    for refunds_for_order in refund_order_id_to_refunds.values():
        if len(refunds_for_order) == 1:
            continue

        # Don't dupe with the other method (same order & same day):
        if len(set([r['Refund Date'] for r in refunds_for_order])) <= 1:
            continue

        refund_total = sum(
            [r['Total Refund Amount'] for r in refunds_for_order])
        amount_to_refunds[refund_total].append(refunds_for_order)

    # Collapse all returns from the same order and same return date into one:
    same_day_to_refunds = defaultdict(list)
    for r in refunds:
        key = '{}_{}'.format(r['Order ID'], r['Refund Date'])
        same_day_to_refunds[key].append(r)
    for refunds_for_order in same_day_to_refunds.values():
        if len(refunds_for_order) == 1:
            continue
        refund_total = sum(
            [r['Total Refund Amount'] for r in refunds_for_order])
        amount_to_refunds[refund_total].append(refunds_for_order)

    result = []

    # Skip t if the original description doesn't contain 'amazon'
    trans = [t for t in trans if 'amazon' in t['omerchant'].lower()]
    stats['amazon_in_desc'] = len(trans)
    # Skip t if it's pending.
    trans = [t for t in trans if not t['isPending']]
    stats['pending'] = stats['amazon_in_desc'] - len(trans)

    trans = unsplit_transactions(trans, stats)

    for t in trans:
        # Find an exact match by amount.
        amount = t['amount']
        new_trans = []
        if t['isDebit'] and amount in amount_to_orders:
            new_trans = tag_as_order(
                t, amount_to_orders.get(amount), tracking_to_items,
                order_id_to_items, stats)
        elif not t['isDebit'] and -amount in amount_to_refunds:
            new_trans = tag_as_refund(t, amount_to_refunds.get(-amount), stats)
        else:
            logger.debug('Cannot find purchase for transaction: {0}'.format(t))
            # Look at additional matching strategies?
            continue
        
        if not new_trans:
            continue

        # Use the original transaction to determine if this overall is a
        # purchase or refund.
        prefix_str = prefix(t['isDebit'])
        result.append(
            (t, (itemize_new_trans(new_trans, prefix_str) if itemize
                 else summarize_new_trans(t, new_trans, prefix_str))))

    unmatched_orders = [o for o in orders if 'MATCHED_TRANSACTION' not in o]
    num_unmatched = len(unmatched_orders)
    unmatched_orders = [o for o in unmatched_orders
                        if 'Gift Certificate' not in o['Payment Instrument Type']]

    # Count orders if the used a gift card. This includes if a gift card was
    # only partially used, as the reports are not expressive enough to know
    # what portion was charged to card. Sometimes store card credits or Amazon
    # Payments count as a 'gift card'.
    stats['skipped_orders_gift_card'] = num_unmatched - len(unmatched_orders)

    stats['order_unmatch'] = len(unmatched_orders)
    stats['refund_unmatch'] = len(
        [r for r in refunds if 'MATCHED_TRANSACTION' not in r])

    return result


def itemize_new_trans(new_trans, prefix):
    # Add a prefix to all itemized transactions for easy keyword searching
    # within Mint. Use the same prefix, based on if the original transaction
    for nt in new_trans:
        nt['merchant'] = prefix + nt['merchant']

    # Turns out the first entry is typically displayed last in the Mint
    # UI. Reverse everything for ideal readability.
    return new_trans[::-1]


def summarize_new_trans(t, new_trans, prefix):
    # When not itemizing, create a description by concating the items. Store
    # the full information in the transaction notes. Category is untouched when
    # there's more than one item (this is why itemizing is better!).
    trun_len = (100 - len(prefix) - 2 * len(new_trans)) / len(new_trans)
    title = prefix + (', '.join(
        [truncate_title(nt['merchant'], trun_len)
         for nt in new_trans
         if nt['merchant'] not in
         ('Promotion(s)', 'Shipping', 'Tax adjustment')]))
    notes = '{}\nItem(s):\n{}'.format(
        new_trans[0]['note'],
        '\n'.join(
            [' - ' + nt['merchant']
             for nt in new_trans]))

    summary_trans = copy.deepcopy(t)
    summary_trans['merchant'] = title
    if len(new_trans) == 1:
        summary_trans['category'] = new_trans[0]['category']
    else:
        summary_trans['category'] = category.DEFAULT_MINT_CATEGORY
    summary_trans['note'] = notes
    return [summary_trans]


def print_dry_run(orig_trans_to_tagged):
    for orig_trans, new_trans in orig_trans_to_tagged:
        if 'CHILDREN' in orig_trans:
            for i, trans in enumerate(orig_trans['CHILDREN']):
                logger.info('{}{}) Current: {} \t {} \t {} \t {}'.format(
                    '\n' if i == 0 else '',
                    i + 1,
                    trans['date'].strftime('%m/%d/%y'),
                    micro_usd_to_usd_string(trans['amount']),
                    trans['category'],
                    trans['merchant']))
        else:
            logger.info('\nCurrent:  {} \t {} \t {} \t {}'.format(
                orig_trans['date'].strftime('%m/%d/%y'),
                micro_usd_to_usd_string(orig_trans['amount']),
                orig_trans['category'],
                orig_trans['merchant']))

        if len(new_trans) == 1:
            trans = new_trans[0]
            logger.info('\nProposed: {} \t {} \t {} \t {} {}'.format(
                trans['date'].strftime('%m/%d/%y'),
                micro_usd_to_usd_string(trans['amount']),
                trans['category'],
                trans['merchant'],
                ('with details in "Notes"'
                 if orig_trans['note'] != trans['note'] else '')))
        else:
            for i, trans in enumerate(reversed(new_trans)):
                logger.info('{}{}) Proposed: {} \t {} \t {} \t {}'.format(
                    '\n' if i == 0 else '',
                    i + 1,
                    trans['date'].strftime('%m/%d/%y'),
                    micro_usd_to_usd_string(trans['amount']),
                    trans['category'],
                    trans['merchant']))


def write_tags_to_mint(orig_trans_to_tagged, mint_client):
    logger.info('Sending {} updates to Mint.'.format(
        len(orig_trans_to_tagged)))

    start_time = time.time()
    num_requests = 0
    for (orig_trans, new_trans) in orig_trans_to_tagged:
        if len(new_trans) == 1:
            # Update the existing transaction.
            trans = new_trans[0]
            modify_trans = {
                'task': 'txnedit',
                'txnId': '{}:0'.format(trans['id']),
                'note': trans['note'],
                'merchant': trans['merchant'],
                'category': trans['category'],
                'catId': trans['categoryId'],
                'token': mint_client.token,
            }

            logger.debug('Sending a "modify" transaction request: {}'.format(
                modify_trans))
            response = mint_client.post(
                '{}{}'.format(
                    MINT_ROOT_URL,
                    UPDATE_TRANS_ENDPOINT),
                data=modify_trans).text
            logger.debug('Received response: {}'.format(response))
            num_requests += 1
        else:
            # Split the existing transaction into many.
            # If the existing transaction is a:
            #   - credit: positive amount is credit, negative debit
            #   - debit: positive amount is debit, negative credit
            itemized_split = {
                'txnId': '{}:0'.format(orig_trans['id']),
                'task': 'split',
                'data': '',  # Yup this is weird.
                'token': mint_client.token,
            }
            for (i, trans) in enumerate(new_trans):
                amount = trans['amount']
                # Based on the comment above, if the original transaction is a
                # credit, flip the amount sign for things to work out!
                if not orig_trans['isDebit']:
                    amount *= -1
                amount = micro_usd_to_usd_float(amount)
                itemized_split['amount{}'.format(i)] = amount
                # Yup. Weird:
                itemized_split['percentAmount{}'.format(i)] = amount
                itemized_split['category{}'.format(i)] = trans['category']
                itemized_split['categoryId{}'.format(i)] = trans['categoryId']
                itemized_split['merchant{}'.format(i)] = trans['merchant']
                # Yup weird. '0' means new?
                itemized_split['txnId{}'.format(i)] = 0

            logger.debug('Sending a "split" transaction request: {}'.format(
                itemized_split))
            response = mint_client.post(
                '{}{}'.format(
                    MINT_ROOT_URL,
                    UPDATE_TRANS_ENDPOINT),
                data=itemized_split).text
            logger.debug('Received response: {}'.format(response))
            num_requests += 1

    end_time = time.time()
    dur_total_s = int(end_time - start_time)
    dur_s = int(dur_total_s % 60)
    dur_m = int(dur_total_s / 60) % 60
    dur_h = int(dur_total_s // 60 // 60)
    dur = datetime.time(hour=dur_h, minute=dur_m, second=dur_s)
    logger.info('Sent {} updates to Mint in {}'.format(num_requests, dur))


<<<<<<< HEAD
def main():
    parser = argparse.ArgumentParser(
        description='Tag Mint transactions based on itemized Amazon history.')

    default_mint_email = os.getenv('MINT_EMAIL', None)
    default_mint_password = os.getenv('MINT_PASSWORD', None)
    default_description_prefix = os.getenv('DESCRIPTION_PREFIX', DEFAULT_MERCHANT_PREFIX)

    parser.add_argument(
        '--mint_email', default=default_mint_email,
        help=('Mint e-mail address for login. If not provided here, will be '
              'prompted for user.'))
    parser.add_argument(
        '--mint_password', default=default_mint_password,
        help=('Mint password for login. If not provided here, will be prompted '
              'for.'))

    parser.add_argument(
        'items_csv', type=argparse.FileType('r'),
        help='The "Items" Order History Report from Amazon')
    parser.add_argument(
        'orders_csv', type=argparse.FileType('r'),
        help='The "Orders and Shipments" Order History Report from Amazon')

    parser.add_argument(
        '--no_itemize', action='store_true',
        help=('P will split Mint transactions into individual items with '
              'attempted categorization.'))

    parser.add_argument(
        '--dry_run', action='store_true',
        help=('Do not modify Mint transaction; instead print the proposed '
              'changes to console.'))

    parser.add_argument(
        '--retag_changed', action='store_true',
        help=('For transactions that have been previously tagged by this '
              'script, override any edits (like adjusting the category). This '
              'feature works by looking for "Amazon.com: " at the start of a '
              'transaction. If the user changes the description, then the '
              'tagger won\'t know to leave it alone.'))

    parser.add_argument(
        '--description_prefix', type=str,
        default=default_description_prefix,
        help=('The prefix to use when updating the description for each Mint '
              'transaction. Default is "Amazon.com: ". This is nice as it '
              'makes transactions still retrieval by searching "amazon". It '
              'is also used to detecting if a transaction has already been '
              'tagged by this tool.'))

    args = parser.parse_args()

    if args.dry_run:
        logger.info('Dry Run; no modifications being sent to Mint.')

=======
def get_mint_client(args):
>>>>>>> 6f4469b7
    email = args.mint_email
    password = args.mint_password

    if not email:
        email = input('Mint email: ')

    if not password:
        password = keyring.get_password(KEYRING_SERVICE_NAME, email)

    if not password:
        password = getpass.getpass('Mint password: ')

    if not email or not password:
        logger.error('Missing Mint email or password.')
        exit(1)

    logger.info('Logging in via chromedriver')
    mint_client = Mint.create(email, password)

    logger.info('Login successful!')

    # On success, save off password to keyring.
    keyring.set_password(KEYRING_SERVICE_NAME, email, password)

    return mint_client


def parse_amazon_csv(args):
    # Parse out Amazon reports (csv files). Do this first so any issues here
    # percolate before going to the cloudz for Mint.
    logger.info('Processing Amazon csv\'s.')
    amazon_items = pythonify_amazon_dict(
        list(csv.DictReader(args.items_csv)))
    amazon_orders = pythonify_amazon_dict(
        list(csv.DictReader(args.orders_csv)))
    amazon_refunds = []
    if args.refunds_csv:
        amazon_refunds = pythonify_amazon_dict(
            list(csv.DictReader(args.refunds_csv)))

    # Refunds are rad: AMZN doesn't total the tax + sub-total for you.
    for ar in amazon_refunds:
        ar['Total Refund Amount'] = (
            ar['Refund Amount'] + ar['Refund Tax Amount'])

    # Sort everything for good measure/consistency/stable ordering.
    amazon_items = sorted(amazon_items, key=lambda item: item['Order Date'])
    amazon_orders = sorted(
        amazon_orders, key=lambda order: order['Order Date'])
    amazon_refunds = sorted(
        amazon_refunds, key=lambda order: order['Order Date'])

    return amazon_items, amazon_orders, amazon_refunds


MINT_TRANS_PICKLE_FMT = 'Mint {} Transactions.pickle'
MINT_CATS_PICKLE_FMT = 'Mint {} Categories.pickle'


def get_trans_and_categories_from_pickle(pickle_epoch):
    logger.info('Restoring from pickle backup epoch: {}.'.format(
        pickle_epoch))
    with open(MINT_TRANS_PICKLE_FMT.format(pickle_epoch), 'rb') as f:
        trans = pickle.load(f)
    with open(MINT_CATS_PICKLE_FMT.format(pickle_epoch), 'rb') as f:
        cats = pickle.load(f)

    return trans, cats


def dump_trans_and_categories(trans, cats, pickle_epoch):
    logger.info(
        'Backing up Mint Transactions prior to editing. '
        'Pickle epoch: {}'.format(pickle_epoch))
    with open(MINT_TRANS_PICKLE_FMT.format(pickle_epoch), 'wb') as f:
        pickle.dump(trans, f)
    with open(MINT_CATS_PICKLE_FMT.format(pickle_epoch), 'wb') as f:
        pickle.dump(cats, f)


def get_trans_and_categories_from_mint(mint_client, oldest_trans_date):
    # Create a map of Mint category name to category id.
    logger.info('Creating Mint Category Map.')
    categories = dict([
        (cat_dict['name'], cat_id)
        for (cat_id, cat_dict) in mint_client.get_categories().items()])

    start_date_str = oldest_trans_date.strftime('%m/%d/%y')
    logger.info('Fetching all Mint transactions since {}.'.format(
        start_date_str))
    transactions = pythonify_mint_dict(mint_client.get_transactions_json(
        start_date=start_date_str,
        include_investment=False,
        skip_duplicates=True))

    return transactions, categories


def sanity_check_and_filter_tags(
        orig_trans_to_tagged, mint_category_name_to_id, get_prefix,
        args, stats):
    # Assert old trans amount == sum new trans amount.
    for orig_trans, new_trans in orig_trans_to_tagged:
        if abs(
            sum_amounts(
                [orig_trans]) - sum_amounts(new_trans)) >= MICRO_USD_EPS:
            print(sum_amounts([orig_trans]))
            print(sum_amounts(new_trans))

            pprint(orig_trans)
            pprint(new_trans)

        assert abs(
            sum_amounts([orig_trans]) - sum_amounts(new_trans)) < MICRO_USD_EPS

    # Assert new transactions have valid categories and update the categoryId
    # based on name.
    for orig_trans, new_trans in orig_trans_to_tagged:
        for trans in new_trans:
            assert trans['category'] in mint_category_name_to_id
            trans['categoryId'] = mint_category_name_to_id[trans['category']]

    def original_and_new_are_diff(item):
        orig_trans, new_trans = item
        orig = set(
            [MintTransWrapper(orig_trans)]
            if 'CHILDREN' not in orig_trans
            else [MintTransWrapper(t) for t in orig_trans['CHILDREN']])
        new = set([MintTransWrapper(t) for t in new_trans])

        return orig != new

    # Filter out unchanged entries to avoid duplicate work.
    filtered = list(filter(original_and_new_are_diff, orig_trans_to_tagged))
    stats['no_change'] = len(orig_trans_to_tagged) - len(filtered)

    def orig_missing_prefix(item):
        orig_trans, _ = item
        return not orig_trans['merchant'].startswith(
            get_prefix(orig_trans['isDebit']))
    
    def prompt_if_has_prefix(item):
        orig_trans, new_trans = item
        if not orig_trans['merchant'].startswith(
            get_prefix(orig_trans['isDebit'])):
            return True
        logger.info('\nTransaction already tagged:')
        print_dry_run([item])
        logger.info('\nUpdate tag to proposed? [Yn] ')
        action = readchar.readchar()
        return action in ('Y', 'y', '\r', '\n')
    
    num_before = len(filtered)
    if args.prompt_retag:
        filtered = list(filter(prompt_if_has_prefix, filtered))
    # The user doesn't want any changes from last run if the original
    # transaction already starts with the merchant prefix.
    elif not args.retag_changed:
        filtered = list(filter(orig_missing_prefix, filtered))

    stats['already_has_prefix'] = num_before - len(filtered)
    stats['to_be_updated'] = len(filtered)
    return filtered


def define_args(parser):
    parser.add_argument(
        '--mint_email', default=None,
        help=('Mint e-mail address for login. If not provided here, will be '
              'prompted for user.'))
    parser.add_argument(
        '--mint_password', default=None,
        help=('Mint password for login. If not provided here, will be '
              'prompted for.'))

    parser.add_argument(
        'items_csv', type=argparse.FileType('r'),
        help='The "Items" Order History Report from Amazon')
    parser.add_argument(
        'orders_csv', type=argparse.FileType('r'),
        help='The "Orders and Shipments" Order History Report from Amazon')
    parser.add_argument(
        '--refunds_csv', type=argparse.FileType('r'),
        help='The "Refunds" Order History Report from Amazon. '
             'This is optional.')

    parser.add_argument(
        '--no_itemize', action='store_true',
        help=('P will split Mint transactions into individual items with '
              'attempted categorization.'))

    parser.add_argument(
        '--pickled_epoch', type=int,
        help=('Do not fetch categories or transactions from Mint. Use this '
              'pickled epoch instead. If coupled with --dry_run, no '
              'connection to Mint is established.'))

    parser.add_argument(
        '--dry_run', action='store_true',
        help=('Do not modify Mint transaction; instead print the proposed '
              'changes to console.'))

    parser.add_argument(
        '--prompt_retag', action='store_true',
        help=('For transactions that have been previously tagged by this '
              'script, override any edits (like adjusting the category) but '
              'only after confirming each change. More gentle than '
              '--retag_changed'))
    
    parser.add_argument(
        '--retag_changed', action='store_true',
        help=('For transactions that have been previously tagged by this '
              'script, override any edits (like adjusting the category). This '
              'feature works by looking for "Amazon.com: " at the start of a '
              'transaction. If the user changes the description, then the '
              'tagger won\'t know to leave it alone.'))

    parser.add_argument(
        '--description_prefix', type=str,
        default=DEFAULT_MERCHANT_PREFIX,
        help=('The prefix to use when updating the description for each Mint '
              'transaction. Default is "Amazon.com: ". This is nice as it '
              'makes transactions still retrieval by searching "amazon". It '
              'is also used to detecting if a transaction has already been '
              'tagged by this tool.'))
    parser.add_argument(
        '--description_return_prefix', type=str,
        default=DEFAULT_MERCHANT_REFUND_PREFIX,
        help=('The prefix to use when updating the description for each Mint '
              'transaction. Default is "Amazon.com refund: ". This is nice as '
              'it makes transactions still retrieval by searching "amazon". '
              'It is also used to detecting if a transaction has already been '
              'tagged by this tool.'))


def main():
    parser = argparse.ArgumentParser(
        description='Tag Mint transactions based on itemized Amazon history.')
    define_args(parser)
    args = parser.parse_args()

    if args.dry_run:
        logger.info('Dry Run; no modifications being sent to Mint.')

    amazon_items, amazon_orders, amazon_refunds = parse_amazon_csv(args)
    log_amazon_stats(amazon_items, amazon_orders, amazon_refunds)

    mint_client = None

    def close_mint_client():
        if mint_client:
            mint_client.close()

    atexit.register(close_mint_client)

    if args.pickled_epoch:
        mint_transactions, mint_category_name_to_id = (
            get_trans_and_categories_from_pickle(args.pickled_epoch))
    else:
        mint_client = get_mint_client(args)

        # Only get transactions as new as the oldest Amazon order.
        oldest_trans_date = min([o['Order Date'] for o in amazon_orders])
        if amazon_refunds:
            oldest_trans_date = min(
                oldest_trans_date,
                min([o['Order Date'] for o in amazon_refunds]))
        mint_transactions, mint_category_name_to_id = (
            get_trans_and_categories_from_mint(mint_client, oldest_trans_date))
        epoch = int(time.time())
        dump_trans_and_categories(
            mint_transactions, mint_category_name_to_id, epoch)

    def get_prefix(is_debit):
        return (args.description_prefix if is_debit
                else args.description_return_prefix)

    logger.info('\nMatching Amazon pruchases to Mint transactions.')
    stats = Counter()
    orig_trans_to_tagged = tag_transactions(
        amazon_items, amazon_orders, amazon_refunds,
        mint_transactions, not args.no_itemize, get_prefix, stats)

    filtered = sanity_check_and_filter_tags(
        orig_trans_to_tagged, mint_category_name_to_id, get_prefix,
        args, stats)

    log_processing_stats(stats, get_prefix)

    if not filtered:
        logger.info(
            'All done; no new tags to be updated at this point in time!.')
        exit(0)

    if args.dry_run:
        logger.info('Dry run. Following are proposed changes:')
        print_dry_run(filtered)
    else:
        # Ensure we have a Mint client.
        if not mint_client:
            mint_client = get_mint_client(args)

        write_tags_to_mint(filtered, mint_client)


if __name__ == '__main__':
    main()<|MERGE_RESOLUTION|>--- conflicted
+++ resolved
@@ -14,11 +14,8 @@
 import copy
 import csv
 import datetime
-<<<<<<< HEAD
 from dotenv import load_dotenv, find_dotenv
-=======
 import itertools
->>>>>>> 6f4469b7
 import logging
 import os
 import pickle
@@ -289,7 +286,7 @@
         '\n'
         'Orders skipped: not shipped: {}\n'
         'Orders skipped: gift card used: {}\n'
-        '\n'       
+        '\n'
         'Order fix-up: itemization quantity tinkering: {}\n'
         'Order fix-up: incorrect tax itemization: {}\n'
         'Order fix-up: has a misc charges (e.g. gift wrap): {}\n'
@@ -381,7 +378,7 @@
         o['MATCH_TYPE'] = 'Multi' if len(orders) > 1 else 'Single'
         new_trans.extend(
             tag_order(t, o, tracking_to_items, order_id_to_items, stats) or [])
-        
+
     if sum_amounts([t]) - sum_amounts(new_trans) >= MICRO_USD_EPS:
         # Had an issue with one of the orders! Unmark the transaction & orders.
         stats['item_mismatch'] += 1
@@ -865,7 +862,7 @@
             logger.debug('Cannot find purchase for transaction: {0}'.format(t))
             # Look at additional matching strategies?
             continue
-        
+
         if not new_trans:
             continue
 
@@ -1044,68 +1041,12 @@
     logger.info('Sent {} updates to Mint in {}'.format(num_requests, dur))
 
 
-<<<<<<< HEAD
-def main():
-    parser = argparse.ArgumentParser(
-        description='Tag Mint transactions based on itemized Amazon history.')
-
-    default_mint_email = os.getenv('MINT_EMAIL', None)
-    default_mint_password = os.getenv('MINT_PASSWORD', None)
-    default_description_prefix = os.getenv('DESCRIPTION_PREFIX', DEFAULT_MERCHANT_PREFIX)
-
-    parser.add_argument(
-        '--mint_email', default=default_mint_email,
-        help=('Mint e-mail address for login. If not provided here, will be '
-              'prompted for user.'))
-    parser.add_argument(
-        '--mint_password', default=default_mint_password,
-        help=('Mint password for login. If not provided here, will be prompted '
-              'for.'))
-
-    parser.add_argument(
-        'items_csv', type=argparse.FileType('r'),
-        help='The "Items" Order History Report from Amazon')
-    parser.add_argument(
-        'orders_csv', type=argparse.FileType('r'),
-        help='The "Orders and Shipments" Order History Report from Amazon')
-
-    parser.add_argument(
-        '--no_itemize', action='store_true',
-        help=('P will split Mint transactions into individual items with '
-              'attempted categorization.'))
-
-    parser.add_argument(
-        '--dry_run', action='store_true',
-        help=('Do not modify Mint transaction; instead print the proposed '
-              'changes to console.'))
-
-    parser.add_argument(
-        '--retag_changed', action='store_true',
-        help=('For transactions that have been previously tagged by this '
-              'script, override any edits (like adjusting the category). This '
-              'feature works by looking for "Amazon.com: " at the start of a '
-              'transaction. If the user changes the description, then the '
-              'tagger won\'t know to leave it alone.'))
-
-    parser.add_argument(
-        '--description_prefix', type=str,
-        default=default_description_prefix,
-        help=('The prefix to use when updating the description for each Mint '
-              'transaction. Default is "Amazon.com: ". This is nice as it '
-              'makes transactions still retrieval by searching "amazon". It '
-              'is also used to detecting if a transaction has already been '
-              'tagged by this tool.'))
-
-    args = parser.parse_args()
-
-    if args.dry_run:
-        logger.info('Dry Run; no modifications being sent to Mint.')
-
-=======
 def get_mint_client(args):
->>>>>>> 6f4469b7
     email = args.mint_email
     password = args.mint_password
+
+    if not email:
+        email = os.getenv('MINT_EMAIL', None)
 
     if not email:
         email = input('Mint email: ')
@@ -1244,7 +1185,7 @@
         orig_trans, _ = item
         return not orig_trans['merchant'].startswith(
             get_prefix(orig_trans['isDebit']))
-    
+
     def prompt_if_has_prefix(item):
         orig_trans, new_trans = item
         if not orig_trans['merchant'].startswith(
@@ -1255,7 +1196,7 @@
         logger.info('\nUpdate tag to proposed? [Yn] ')
         action = readchar.readchar()
         return action in ('Y', 'y', '\r', '\n')
-    
+
     num_before = len(filtered)
     if args.prompt_retag:
         filtered = list(filter(prompt_if_has_prefix, filtered))
@@ -1312,7 +1253,7 @@
               'script, override any edits (like adjusting the category) but '
               'only after confirming each change. More gentle than '
               '--retag_changed'))
-    
+
     parser.add_argument(
         '--retag_changed', action='store_true',
         help=('For transactions that have been previously tagged by this '
